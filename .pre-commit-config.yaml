--- conflicted
+++ resolved
@@ -15,10 +15,6 @@
     -   id: trailing-whitespace
     -   id: check-json
     -   id: name-tests-test
-<<<<<<< HEAD
-    -   id: check-docstring-first
-=======
->>>>>>> 39d21460
 -   repo: https://github.com/timothycrosley/isort
     rev: 5.5.4
     hooks:
@@ -34,8 +30,18 @@
     hooks:
     -   id: flake8
         args: ['--max-line-length=120', '--extend-ignore=E203']
--   repo: https://github.com/pre-commit/mirrors-pylint
-    rev: v2.6.0
-    hooks:
-    -   id: pylint
-        files: src+# TODO: enable the following checks in a separate MR
+#-   repo: https://github.com/pre-commit/mirrors-pylint
+#    rev: v2.6.0
+#    hooks:
+#    -   id: pylint
+#        args: ['--max-line-length=120',
+#               '--disable=import-error',
+#               '--disable=missing-function-docstring',
+#               '--disable=missing-class-docstring',
+#               '--disable=missing-module-docstring']
+# TODO: enable to check for docstring and drop missing-docstring from pylint
+#-   repo: https://github.com/pycqa/pydocstyle
+#    rev: 6.1.1
+#    hooks:
+#    -   id: pydocstyle